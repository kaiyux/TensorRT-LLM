--- conflicted
+++ resolved
@@ -15,7 +15,6 @@
                                   RemoteMpiCommSessionClient)
 from ..llmapi.utils import print_colored_debug
 
-<<<<<<< HEAD
 
 class LlmLauncherEnvs(StrEnum):
     # Spawn a process for the LLM-API Proxy
@@ -26,12 +25,6 @@
     # Whether to use periodical responses handler in await_responses
     TLLM_EXECUTOR_PERIODICAL_RESP_IN_AWAIT = "TLLM_EXECUTOR_PERIODICAL_RESP_IN_AWAIT"
 
-
-PERIODICAL_RESP_IN_AWAIT = os.getenv(
-    LlmLauncherEnvs.TLLM_EXECUTOR_PERIODICAL_RESP_IN_AWAIT) == "1"
-
-=======
->>>>>>> 951c93f4
 
 def get_spawn_proxy_process_ipc_addr_env() -> str | None:
     ''' Get the IPC address for the spawn proxy process dynamically. '''

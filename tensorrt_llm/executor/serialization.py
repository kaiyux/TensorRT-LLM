import io
# pickle is not secure, but but this whole file is a wrapper to make it
# possible to mitigate the primary risk of code injection via pickle.
import pickle  # nosec B403

# These are the base classes that are generally serialized by the ZeroMQ IPC.
# If a class is needed by ZMQ routinely it should be added here. If
# it is only needed in a single instance the class can be added at runtime
# using register_approved_ipc_class.
BASE_ZMQ_CLASSES = {
    "builtins": [
        "Exception", "ValueError", "NotImplementedError", "AttributeError",
        "AssertionError"
    ],  # each Exception Error class needs to be added explicitly
    "collections": ["OrderedDict"],
    "datetime": ["timedelta"],
    "pathlib": ["PosixPath"],
    "llmapi.run_llm_with_postproc": ["perform_faked_oai_postprocess"
                                     ],  # only used in tests
    ### starting import of torch models classes. They are used in test_llm_multi_gpu.py.
    "tensorrt_llm._torch.models.modeling_bert":
    ["BertForSequenceClassification"],
    "tensorrt_llm._torch.models.modeling_clip": ["CLIPVisionModel"],
    "tensorrt_llm._torch.models.modeling_deepseekv3": ["DeepseekV3ForCausalLM"],
    "tensorrt_llm._torch.models.modeling_gemma3": ["Gemma3ForCausalLM"],
    "tensorrt_llm._torch.models.modeling_llama": [
        "Eagle3LlamaForCausalLM",
        "LlamaForCausalLM",
        "Llama4ForCausalLM",
        "Llama4ForConditionalGeneration",
    ],
    "tensorrt_llm._torch.models.modeling_llava_next": ["LlavaNextModel"],
    "tensorrt_llm._torch.models.modeling_mistral": ["MistralForCausalLM"],
    "tensorrt_llm._torch.models.modeling_mixtral": ["MixtralForCausalLM"],
    "tensorrt_llm._torch.models.modeling_mllama":
    ["MllamaForConditionalGeneration"],
    "tensorrt_llm._torch.models.modeling_nemotron": ["NemotronForCausalLM"],
    "tensorrt_llm._torch.models.modeling_nemotron_h": ["NemotronHForCausalLM"],
    "tensorrt_llm._torch.models.modeling_nemotron_nas":
    ["NemotronNASForCausalLM"],
    "tensorrt_llm._torch.models.modeling_qwen":
    ["Qwen2ForCausalLM", "Qwen2ForProcessRewardModel", "Qwen2ForRewardModel"],
    "tensorrt_llm._torch.models.modeling_qwen2vl":
    ["Qwen2VLModel", "Qwen2_5_VLModel"],
    "tensorrt_llm._torch.models.modeling_qwen3": ["Qwen3ForCausalLM"],
    "tensorrt_llm._torch.models.modeling_qwen3_moe": ["Qwen3MoeForCausalLM"],
    "tensorrt_llm._torch.models.modeling_qwen_moe": ["Qwen2MoeForCausalLM"],
    "tensorrt_llm._torch.models.modeling_siglip": ["SiglipVisionModel"],
    "tensorrt_llm._torch.models.modeling_vila": ["VilaModel"],
    ### ending import of torch models classes
    "tensorrt_llm._torch.pyexecutor.llm_request":
    ["LogitsStorage", "PyResult", "LlmResult", "LlmResponse", "LogProbStorage"],
    "tensorrt_llm._torch.speculative.mtp": ["MTPConfig"],
    "tensorrt_llm._torch.speculative.interface": ["SpeculativeDecodingMode"],
    "tensorrt_llm._torch.pyexecutor.config": ["PyTorchConfig", "LoadFormat"],
    "tensorrt_llm.auto_parallel.config": ["AutoParallelConfig", "CostModel"],
    "tensorrt_llm._torch.pyexecutor.config": ["PyTorchConfig", "LoadFormat"],
    "tensorrt_llm.bindings.executor": [
        "BatchingType", "CapacitySchedulerPolicy", "ContextPhaseParams",
        "ExecutorConfig", "ExtendedRuntimePerfKnobConfig", "Response", "Result",
        "FinishReason", "KvCacheConfig", "KvCacheTransferMode",
        "KvCacheRetentionConfig",
        "KvCacheRetentionConfig.TokenRangeRetentionConfig", "PeftCacheConfig",
        "SchedulerConfig", "DynamicBatchConfig"
    ],
    "tensorrt_llm._torch.pyexecutor.config": ["PyTorchConfig"],
    "tensorrt_llm.builder": ["BuildConfig"],
    "tensorrt_llm.disaggregated_params": ["DisaggregatedParams"],
    "tensorrt_llm.executor.postproc_worker": [
        "PostprocArgs", "PostprocParams", "PostprocWorkerConfig",
        "PostprocWorker.Input", "PostprocWorker.Output"
    ],
    "tensorrt_llm.executor.request": [
        "CancellingRequest", "GenerationRequest", "LoRARequest",
        "PromptAdapterRequest"
    ],
    "tensorrt_llm.executor.result": [
        "CompletionOutput", "DetokenizedGenerationResultBase",
        "GenerationResult", "GenerationResultBase", "IterationResult",
        "Logprob", "LogProbsResult", "ResponseWrapper"
    ],
    "tensorrt_llm.executor.utils": ["ErrorResponse", "WorkerCommIpcAddrs"],
    "tensorrt_llm.executor.worker": ["GenerationExecutorWorker", "worker_main"],
    "tensorrt_llm.llmapi.llm_args": [
        "_ModelFormatKind", "_ParallelConfig", "CalibConfig",
        "CapacitySchedulerPolicy", "KvCacheConfig", "LookaheadDecodingConfig",
        "TrtLlmArgs", "SchedulerConfig", "LoadFormat"
    ],
    "tensorrt_llm.llmapi.mpi_session": ["RemoteTask"],
    "tensorrt_llm.llmapi.llm_utils":
    ["CachedModelLoader._node_build_task", "LlmBuildStats"],
<<<<<<< HEAD
    "tensorrt_llm.llmapi.tokenizer": ["TransformersTokenizer "],
=======
    "tensorrt_llm.llmapi.tokenizer": ["TransformersTokenizer"],
>>>>>>> 728afae0
    "tensorrt_llm.lora_manager": ["LoraConfig"],
    "tensorrt_llm.mapping": ["Mapping"],
    "tensorrt_llm.models.modeling_utils":
    ["QuantConfig", "SpeculativeDecodingMode"],
    "tensorrt_llm.plugin.plugin": ["PluginConfig"],
    "tensorrt_llm.sampling_params":
    ["SamplingParams", "GuidedDecodingParams", "GreedyDecodingParams"],
    "tensorrt_llm.serve.postprocess_handlers": [
        "chat_response_post_processor", "chat_stream_post_processor",
        "completion_stream_post_processor",
        "completion_response_post_processor", "CompletionPostprocArgs",
        "ChatPostprocArgs"
    ],
    "torch._utils": ["_rebuild_tensor_v2"],
    "torch.storage": ["_load_from_bytes"],
}


def _register_class(dict, obj):
    name = getattr(obj, '__qualname__', None)
    if name is None:
        name = obj.__name__
    module = pickle.whichmodule(obj, name)
    if module not in BASE_ZMQ_CLASSES.keys():
        BASE_ZMQ_CLASSES[module] = []
    BASE_ZMQ_CLASSES[module].append(name)


def register_approved_ipc_class(obj):
    _register_class(BASE_ZMQ_CLASSES, obj)


class Unpickler(pickle.Unpickler):

    def __init__(self, *args, approved_imports={}, **kwargs):
        super().__init__(*args, **kwargs)
        self.approved_imports = approved_imports

    # only import approved classes, this is the security boundary.
    def find_class(self, module, name):
        if name not in self.approved_imports.get(module, []):
            # If this is triggered when it shouldn't be, then the module
            # and class should be added to the approved_imports. If the class
            # is being used as part of a routine scenario, then it should be added
            # to the appropriate base classes above.
            raise ValueError(f"Import {module} | {name} is not allowed")
        return super().find_class(module, name)


# these are taken from the pickle module to allow for this to be a drop in replacement
# source: https://github.com/python/cpython/blob/3.13/Lib/pickle.py
# dump and dumps are just aliases because the serucity controls are on the deserialization
# side. However they are included here so that in the future if a more secure serialization
# soliton is identified, it can be added with less impact to the rest of the application.
dump = pickle.dump  # nosec B301
dumps = pickle.dumps  # nosec B301


def load(file,
         *,
         fix_imports=True,
         encoding="ASCII",
         errors="strict",
         buffers=None,
         approved_imports={}):
    return Unpickler(file,
                     fix_imports=fix_imports,
                     buffers=buffers,
                     encoding=encoding,
                     errors=errors,
                     approved_imports=approved_imports).load()


def loads(s,
          /,
          *,
          fix_imports=True,
          encoding="ASCII",
          errors="strict",
          buffers=None,
          approved_imports={}):
    if isinstance(s, str):
        raise TypeError("Can't load pickle from unicode string")
    file = io.BytesIO(s)
    return Unpickler(file,
                     fix_imports=fix_imports,
                     buffers=buffers,
                     encoding=encoding,
                     errors=errors,
                     approved_imports=approved_imports).load()<|MERGE_RESOLUTION|>--- conflicted
+++ resolved
@@ -89,11 +89,7 @@
     "tensorrt_llm.llmapi.mpi_session": ["RemoteTask"],
     "tensorrt_llm.llmapi.llm_utils":
     ["CachedModelLoader._node_build_task", "LlmBuildStats"],
-<<<<<<< HEAD
-    "tensorrt_llm.llmapi.tokenizer": ["TransformersTokenizer "],
-=======
     "tensorrt_llm.llmapi.tokenizer": ["TransformersTokenizer"],
->>>>>>> 728afae0
     "tensorrt_llm.lora_manager": ["LoraConfig"],
     "tensorrt_llm.mapping": ["Mapping"],
     "tensorrt_llm.models.modeling_utils":

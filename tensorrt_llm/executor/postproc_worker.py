--- conflicted
+++ resolved
@@ -185,29 +185,12 @@
                              | PostprocWorker.
                              Input] = await self._pull_pipe.get_async()
 
-<<<<<<< HEAD
-            # if not isinstance(inputs, list):
-            #     inputs = [inputs]
-            unpacked_res = []
-            for response, py_result, sampling_params, postproc_params, streaming in zip(
-                    inputs[0]._response_list._responses,
-                    inputs[0]._py_params_list.py_result_list,
-                    inputs[0]._py_params_list._sampling_params_list,
-                    inputs[0]._py_params_list._postproc_params_list,
-                    inputs[0]._py_params_list._streaming_list):
-                unpacked_res.append(
-                    PostprocWorker.Input(LlmResponse(response, py_result),
-                                         sampling_params, postproc_params,
-                                         streaming))
-            inputs = unpacked_res
-=======
             if inputs[0] is None:
                 self._to_stop.set()
                 yield None
             else:
                 inputs = restore_postproc_inputs(
                     inputs[0]["postproc_inputs"]) + inputs[0]["other_responses"]
->>>>>>> 97d74988
 
                 for inp in inputs:
                     if inp is None:

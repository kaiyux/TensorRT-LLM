from dataclasses import dataclass
from typing import List, Optional, Union

import torch

import tensorrt_llm.bindings
from tensorrt_llm._utils import nvtx_range
from tensorrt_llm.bindings import executor as tllm_executor
from tensorrt_llm.executor.result import TokenLogprobs

SamplingConfig = tensorrt_llm.bindings.SamplingConfig
'''
CONTEXT_INIT: typing.ClassVar[LlmRequestState]  # value = <LlmRequestState.CONTEXT_INIT: 2>
ENCODER_INIT: typing.ClassVar[LlmRequestState]  # value = <LlmRequestState.ENCODER_INIT: 1>
GENERATION_COMPLETE: typing.ClassVar[
    LlmRequestState]  # value = <LlmRequestState.GENERATION_COMPLETE: 5>
GENERATION_IN_PROGRESS: typing.ClassVar[
    LlmRequestState]  # value = <LlmRequestState.GENERATION_IN_PROGRESS: 3>
GENERATION_TO_COMPLETE: typing.ClassVar[
    LlmRequestState]  # value = <LlmRequestState.GENERATION_TO_COMPLETE: 4>
UNKNOWN: typing.ClassVar[LlmRequestState]  # value = <LlmRequestState.UNKNOWN: 0>
'''
LlmRequestState = tensorrt_llm.bindings.LlmRequestState
LlmRequestType = tensorrt_llm.bindings.internal.batch_manager.LlmRequestType

ExecutorRequest = tllm_executor.Request
ExecutorResponse = tllm_executor.Response
ExecutorSamplingConfig = tllm_executor.SamplingConfig

REQUEST_TYPE_MAPPING = {
    tllm_executor.RequestType.REQUEST_TYPE_CONTEXT_AND_GENERATION:
    LlmRequestType.LLMREQUEST_TYPE_CONTEXT_AND_GENERATION,
    tllm_executor.RequestType.REQUEST_TYPE_CONTEXT_ONLY:
    LlmRequestType.LLMREQUEST_TYPE_CONTEXT_ONLY,
    tllm_executor.RequestType.REQUEST_TYPE_GENERATION_ONLY:
    LlmRequestType.LLMREQUEST_TYPE_GENERATION_ONLY,
}


class LogitsStorage:

    def __init__(self,
                 seq_length: int,
                 use_device_memory=True,
                 should_exclude_last=False):
        if should_exclude_last:
            # Exclude last logits is used when overlap scheduler is used, that generates one extra token,
            # so we should make sure there's memory for that extra +1.
            seq_length += 1
        self.seq_length = seq_length
        self.use_device_memory = use_device_memory
        self._should_exclude_last = should_exclude_last
        self._logits_indices = []

        # Lazily initialized by _init() upon first append()
        self._storage: torch.Tensor | None = None
        self.beam_width = -1
        self.vocab_size = -1

    def _init(self, logits: torch.Tensor):
        _, self.beam_width, self.vocab_size = logits.shape

        if self.use_device_memory:
            self._storage = torch.empty(
                (self.seq_length, self.beam_width, self.vocab_size),
                dtype=logits.dtype,
                device='cuda',
                requires_grad=False)
        else:
            self._storage = torch.empty(
                (self.seq_length, self.beam_width, self.vocab_size),
                dtype=logits.dtype,
                device='cpu',
                pin_memory=True,
                requires_grad=False)

    def append(self, logits: torch.Tensor):
        if logits.ndim == 2:
            logits = logits.unsqueeze(1)
        assert logits.ndim == 3, f"Bad logits shape, expect [num_tokens, beam_width, vocab_size], got {logits.shape}"

        if self.beam_width == -1:
            self._init(logits)

        assert logits.size(1) == self.beam_width, "Beam width mismatch"

        position = 0 if not self._logits_indices else self._logits_indices[-1][1]
        new_position = logits.size(0) + position
        if new_position > self.seq_length:
            raise ValueError(
                f"LogitsStorage overflow. This storage can only hold {self.seq_length} logits "
                f"({position} already filled) but trying to append {logits.size(0)} more logits"
            )

        self._storage[position:new_position].copy_(logits, non_blocking=True)
        self._logits_indices.append((position, new_position))

    def get(self, all_logits: bool) -> torch.Tensor | None:
        """Returns the used logits storage if there are any, otherwise, returns None.
        When all_logits is True then all set logits are returned, otherwise, only the last logits are returned."""
        try:
            last = -2 if self._should_exclude_last else -1
            start = 0 if all_logits else self._logits_indices[last][0]
            end = self._logits_indices[last][1]
            return self._storage[start:end]
        except IndexError:
            return None

    def set_exclude_last(self, should_exclude_last: bool) -> None:
        self._should_exclude_last = should_exclude_last


class LogProbStorage:
    beam_width: int = -1
    log_probs: list[TokenLogprobs]
    cum_log_probs: list[float]

    def _init(self, first_input: list[TokenLogprobs]):
        self.beam_width = len(first_input)
        self.log_probs = [[] for _ in range(self.beam_width)]
        self.cum_log_probs = [0 for _ in range(self.beam_width)]

    def append(self,
               new_probs: list[TokenLogprobs],
               cum_log_probs: Optional[list[float]] = None):
        """
        new_probs: [beam_width, num_tokens]
        cum_log_probs: [beam_width]
        """
        if self.beam_width == -1:
            self._init(new_probs)

        assert len(new_probs) == self.beam_width, "Beam width mismatch"
        for beam_idx, probs in enumerate(new_probs):
            self.log_probs[beam_idx].extend(probs)
            if cum_log_probs is not None:
                self.cum_log_probs[beam_idx] = cum_log_probs[beam_idx]
            else:
                self.cum_log_probs[beam_idx] += sum(
                    next(iter(prob.values())).logprob for prob in probs)


class PyResult:
    """PyResult reimplements some features of `bindings.executor.Result` in Python"""

    def __init__(self,
                 prompt_len: int,
                 max_new_tokens: int,
                 use_device_memory=True,
                 streaming=False,
                 return_log_probs: bool = False,
                 return_context_logits: bool = False,
                 return_generation_logits: bool = False,
                 exclude_last_generation_logits: bool = False):
        self._streaming = streaming
        self._context_logits = LogitsStorage(
            prompt_len, use_device_memory) if return_context_logits else None
        self._generation_logits = LogitsStorage(
            max_new_tokens, use_device_memory, exclude_last_generation_logits
        ) if return_generation_logits else None
        self._log_probs = LogProbStorage() if return_log_probs else None

    def append_context_logits(self, context_logits: torch.Tensor):
        if self._context_logits:
            self._context_logits.append(context_logits)

    def append_generation_logits(self, generation_logits: torch.Tensor):
        if self._generation_logits:
            self._generation_logits.append(generation_logits)

    def append_log_probs(self,
                         log_probs: list[TokenLogprobs],
                         cum_log_probs: Optional[list[float]] = None):
        if self._log_probs:
            self._log_probs.append(log_probs, cum_log_probs)

    @property
    def context_logits(self) -> torch.Tensor | None:
        if self._context_logits is None or (storage := self._context_logits.get(
                all_logits=True)) is None:
            return None
        return storage[:, 0]  # remove beam_width axis for context

    @property
    def generation_logits(self) -> torch.Tensor | None:
        # Internal storage: [seq_length, beam_width, vocab_size]
        # API expect: [beam_width, seq_length, vocab_size]
        if not self._generation_logits:
            return None

        storage = self._generation_logits.get(all_logits=not self._streaming)
        if storage is None:
            return None
        return storage.transpose(0, 1)

    @property
    def log_probs(self) -> list[TokenLogprobs] | None:
        return self._log_probs and self._log_probs.log_probs

    @property
    def cum_log_probs(self) -> list[float] | None:
        return self._log_probs and self._log_probs.cum_log_probs


class LlmResult:
    """LlmResult wraps `bindings.executor.Result` but detour some features to Python implementation"""
    py_result_properties = frozenset(
        ('context_logits', 'generation_logits', 'log_probs', 'cum_log_probs'))

    def __init__(self,
                 result: Union[bytes, tensorrt_llm.bindings.executor.Result],
                 py_result: PyResult,
                 is_final: bool = False):
        self._result = result
        self._py_result = py_result
        self.is_final = is_final

    def __getattr__(self, item):
        if item in self.py_result_properties:
            return getattr(self._py_result, item)
        if item == 'is_final':
            return object.__getattribute__(self, 'is_final')
        result = object.__getattribute__(self, '_result')
        return getattr(result, item)
<<<<<<< HEAD

    def deserialize(self):
        self._result = tensorrt_llm.bindings.executor.deserialize_result(
            self._result)


@dataclass
class LlmResponse:
    request_id: int
    error_msg: Optional[str] = None
    result: Optional[LlmResult] = None
    client_id: Optional[int] = None

    def has_error(self):
        return self.error_msg is not None


class ResponseList:
    """ResponseList wraps a list of `Response` objects and provides fast serialization support.
    It is used to serialize and deserialize a list/dict of LlmResponse objects by calling
    `serialize` and `deserialize` methods exposed from C++ through Pybind11.
    """

    def __init__(self,
                 responses: list[tensorrt_llm.bindings.executor.Response]):
        self.responses = responses

    def __reduce__(self):
        return (ResponseList.deserialize, (self.serialize(), ))

    def serialize(self):
        return tensorrt_llm.bindings.executor.serialize_responses(
            self.responses)

    @staticmethod
    def deserialize(responses):
        responses = tensorrt_llm.bindings.executor.deserialize_responses(
            responses)
        return ResponseList(responses)


def make_llm_responses_serialize_friendly(
        responses: tuple[list[LlmResponse], dict[int, LlmResponse]]) -> dict:
    """Converts a list or dict of LlmResponse objects into a serialize-friendly format
    `ResponseList` that can be quickly serialized and deserialized.
    """

    if isinstance(responses, list):
        return {
            "response_list": ResponseList([r._response for r in responses]),
            "py_result_list": [r._py_result for r in responses],
        }
    elif isinstance(responses, dict):
        return {
            "req_id_list": list(responses.keys()),
            "response_list":
            ResponseList([r._response for r in responses.values()]),
            "py_result_list": [r._py_result for r in responses.values()],
        }


def restore_llm_responses_from_serialize_friendly_list(
        responses: dict) -> list[LlmResponse]:
    """
    Restore a list of `LlmResponse` objects from a serialize-friendly format.
    """
    return [
        LlmResponse(response, py_result) for response, py_result in zip(
            responses["response_list"].responses, responses["py_result_list"])
    ]


def restore_llm_responses_from_serialize_friendly_dict(
        responses: dict) -> dict[int, LlmResponse]:
    """
    Restore a dict of LlmResponse objects from a serialize-friendly format.
    """
    llm_responses = {}
    for request_id, response, py_result in zip(
            responses["req_id_list"], responses["response_list"].responses,
            responses["py_result_list"]):
        llm_responses[request_id] = LlmResponse(response, py_result)
    return llm_responses
=======

    def deserialize(self):
        self._result = tensorrt_llm.bindings.executor.deserialize_result(
            self._result)


@dataclass
class LlmResponse:
    request_id: int
    error_msg: Optional[str] = None
    result: Optional[LlmResult] = None
    client_id: Optional[int] = None

    def has_error(self):
        return self.error_msg is not None
>>>>>>> 375dd0b9


class LlmRequest(tensorrt_llm.bindings.internal.batch_manager.LlmRequest):
    """LlmRequest wraps `bindings.internal.batch_manager.LlmRequest`
    but detour some features to Python implementation"""

    def __init__(
            self,
            *args,
            # Detour handling of some parameters
            client_id: int = None,
            return_log_probs: bool = False,
            return_context_logits: bool = False,
            return_generation_logits: bool = False,
            return_logits_device_memory: bool = True,
            exclude_last_generation_logits: bool = False,
            stop_words_list: list[list[int]] | None = None,
            **kwargs):
        self.py_logits_post_processors = kwargs.pop("py_logits_post_processors",
                                                    None)
        super().__init__(
            *args,
            client_id=client_id,
            return_log_probs=return_log_probs,
            return_context_logits=False,
            return_generation_logits=False,
            stop_words_list=torch.tensor(stop_words_list, dtype=torch.int32)
            if stop_words_list else None,
            **kwargs)
        self.py_client_id = client_id
        self.py_request_id = self.request_id
        self.py_llm_request_type = self.llm_request_type
        self.py_end_id = self.end_id
        self.py_prompt_len = self.prompt_len
        self.py_orig_prompt_len = self.orig_prompt_len
        self.py_max_new_tokens = self.max_new_tokens
        self.py_batch_idx = None
        self.py_rewind_len = 0
        self.py_draft_tokens = [] if self.draft_tokens is None else self.draft_tokens
        self.py_last_draft_tokens = None
        self.py_num_accepted_draft_tokens = 0
        self.py_decoding_iter = 0
        self.is_attention_dp_dummy = False
        self.is_cuda_graph_dummy = False
        self.py_lora_task_layer_module_configs = None

        self.py_tokens = super().get_tokens()

        self.py_return_log_probs = return_log_probs
        self.py_return_context_logits = return_context_logits
        self.py_return_generation_logits = return_generation_logits
        self.py_return_logits_device_memory = return_logits_device_memory

        # TODO: remove this when use DynamicDecodeOp in pytorch flow.
        # currently, keep py_stop_words_list as python list, rather than tensor.
        self.py_stop_words_list = stop_words_list

        self.py_result = PyResult(self.py_prompt_len, self.py_max_new_tokens,
                                  return_logits_device_memory, self.streaming,
                                  return_log_probs, return_context_logits,
                                  return_generation_logits,
                                  exclude_last_generation_logits)

    def is_generation_only_request(self):
        return self.py_llm_request_type == LlmRequestType.LLMREQUEST_TYPE_GENERATION_ONLY

<<<<<<< HEAD
    @nvtx_range("LlmRequest.create_response")
=======
>>>>>>> 375dd0b9
    def create_response(
            self,
            use_fast_logits=False,
            mpi_world_rank=0) -> tensorrt_llm.bindings.executor.Response | None:
        result, is_final = super().create_serialized_result(
            use_fast_logits, mpi_world_rank)
        return LlmResponse(
            request_id=self.py_request_id,
            result=LlmResult(result, self.py_result, is_final),
            client_id=self.py_client_id) if len(result) > 0 else None

    @property
    def is_dummy(self):
        return self.is_attention_dp_dummy or self.is_cuda_graph_dummy or self.is_dummy_request


def create_responses(requests, use_fast_logits=False, mpi_world_rank=0):
    # responses = [r.create_response(use_fast_logits, mpi_world_rank) for r in requests]
    cpp_responses = tensorrt_llm.bindings.internal.batch_manager.create_responses(
        requests, use_fast_logits, mpi_world_rank)
    responses = []
    assert len(cpp_responses) == len(requests), \
        f"Expected {len(requests)} responses, got {len(cpp_responses)}"
    for cpp_response, request in zip(cpp_responses, requests):
        responses.append(
            LlmResponse(cpp_response, request.py_result
                        ) if cpp_response is not None else None)
    return responses


def convert_wordlist(word_list) -> List[List[int]]:
    """Converts a wordlist from format:

    [[word_0 token_0, word_0 token_1, ...], [word_1 token_0, ...], ...]]

    into the TRTLLM word list format. The TRTLLM format expects a list of tokens,
    and an inclusive prefix sum. A word_list (either bad_words or stop_words) is
    a list that encodes the list of words that have to be banned / trigger the stop from generated sequences.
    Its shape is [2, badWordsLength], as explained below, or [batchSize, 2, badWordsLength]
    when there is a different list for each sequence in the batch.

    The badWordsList and stopWordsList tensors have the same shape [2, length]. Let's consider an example with three words to describe the
    representation of those lists.  The first word contains tokens [5, 7, 3], the
    second one contains [9, 2] and the third one is composed of tokens [6, 2, 4, 1]. In total, there are 9 tokens. That's the length. The shape of the tensor
    is [2, 9].  The first row of the tensor must contain the 9 token IDs and the
    second row must store the inclusive prefix-sum of the word lengths as shown on the following diagram:

        0           3       5              9
        |           |       |              |
        V           V       V              V
    [  5,  7,  3,  9,  2,  6,  2,  4,  1]
    [  3,  5,  9, -1, -1, -1, -1, -1, -1]
    """
    if not word_list:
        return []
    tokens = []
    offsets = []
    current_offset = 0
    for word_tokens in word_list:
        tokens.extend(word_tokens)
        current_offset += len(word_tokens)
        offsets.append(current_offset)
    if len(tokens) > len(offsets):
        offsets.extend([-1] * (len(tokens) - len(offsets)))
    return [tokens, offsets]


def executor_request_to_llm_request(
        req_id: int,
        executor_request: ExecutorRequest,
        exclude_last_generation_logits: bool,
        input_token_ids: Optional[List] = None) -> LlmRequest:
    executor_sampling_config = executor_request.sampling_config
    sampling_config = SamplingConfig(executor_sampling_config)

    input_tokens = input_token_ids if input_token_ids is not None else executor_request.input_token_ids

    llm_request_type = REQUEST_TYPE_MAPPING[executor_request.request_type]
    stop_words_list = convert_wordlist(
        executor_request.stop_words) if executor_request.stop_words else None

    llm_request = LlmRequest(
        request_id=req_id,
        max_new_tokens=executor_request.max_tokens,
        input_tokens=input_tokens,
        sampling_config=sampling_config,
        is_streaming=executor_request.streaming,
        end_id=executor_request.end_id,
        pad_id=executor_request.pad_id,
        embedding_bias=torch.tensor(executor_request.embedding_bias,
                                    dtype=torch.int32)
        if executor_request.embedding_bias else None,
        bad_words_list=torch.tensor(
            convert_wordlist(executor_request.bad_words), dtype=torch.int32)
        if executor_request.bad_words else None,
        stop_words_list=stop_words_list,
        prompt_embedding_table=None if executor_request.prompt_tuning_config
        is None else executor_request.prompt_tuning_config.embedding_table,
        prompt_vocab_size=None if executor_request.prompt_tuning_config is None
        else executor_request.prompt_tuning_config.embedding_table.shape[0],
        multimodal_hashes=None if executor_request.multimodal_input is None else
        executor_request.multimodal_input.multimodal_hashes,
        multimodal_positions=None if executor_request.multimodal_input is None
        else executor_request.multimodal_input.multimodal_positions,
        multimodal_lengths=None if executor_request.multimodal_input is None
        else executor_request.multimodal_input.multimodal_lengths,
        multimodal_embedding=None if executor_request.multimodal_embedding
        is None else executor_request.multimodal_embedding,
        lora_task_id=executor_request.lora_config.task_id
        if executor_request.lora_config is not None else None,
        lora_weights=executor_request.lora_config.weights
        if executor_request.lora_config is not None else None,
        lora_config=executor_request.lora_config.config
        if executor_request.lora_config is not None else None,
        mrope_rotary_cos_sin=None if executor_request.mrope_config is None else
        executor_request.mrope_config.mrope_rotary_cos_sin,
        mrope_position_deltas=None if executor_request.mrope_config is None else
        executor_request.mrope_config.mrope_position_deltas,
        lookahead_config=None,
        return_log_probs=executor_request.output_config.return_log_probs,
        return_context_logits=executor_request.output_config.
        return_context_logits,
        return_generation_logits=executor_request.output_config.
        return_generation_logits,
        exclude_last_generation_logits=exclude_last_generation_logits,
        draft_tokens=getattr(executor_request, "draft_tokens", None),
        draft_logits=None,
        exclude_input_from_output=executor_request.output_config.
        exclude_input_from_output,
        logits_post_processor=None,
        apply_logits_post_processor_batched=False,
        guided_decoding_params=executor_request.guided_decoding_params,
        py_logits_post_processors=getattr(executor_request,
                                          "py_logits_post_processors", None),
        encoder_input_tokens=None,
        return_encoder_output=False,
        client_id=executor_request.client_id
        if executor_request.client_id is not None else req_id,
        priority=0.5,
        llm_request_type=llm_request_type,
        context_phase_params=executor_request.context_phase_params)

    return llm_request<|MERGE_RESOLUTION|>--- conflicted
+++ resolved
@@ -222,7 +222,6 @@
             return object.__getattribute__(self, 'is_final')
         result = object.__getattribute__(self, '_result')
         return getattr(result, item)
-<<<<<<< HEAD
 
     def deserialize(self):
         self._result = tensorrt_llm.bindings.executor.deserialize_result(
@@ -238,91 +237,6 @@
 
     def has_error(self):
         return self.error_msg is not None
-
-
-class ResponseList:
-    """ResponseList wraps a list of `Response` objects and provides fast serialization support.
-    It is used to serialize and deserialize a list/dict of LlmResponse objects by calling
-    `serialize` and `deserialize` methods exposed from C++ through Pybind11.
-    """
-
-    def __init__(self,
-                 responses: list[tensorrt_llm.bindings.executor.Response]):
-        self.responses = responses
-
-    def __reduce__(self):
-        return (ResponseList.deserialize, (self.serialize(), ))
-
-    def serialize(self):
-        return tensorrt_llm.bindings.executor.serialize_responses(
-            self.responses)
-
-    @staticmethod
-    def deserialize(responses):
-        responses = tensorrt_llm.bindings.executor.deserialize_responses(
-            responses)
-        return ResponseList(responses)
-
-
-def make_llm_responses_serialize_friendly(
-        responses: tuple[list[LlmResponse], dict[int, LlmResponse]]) -> dict:
-    """Converts a list or dict of LlmResponse objects into a serialize-friendly format
-    `ResponseList` that can be quickly serialized and deserialized.
-    """
-
-    if isinstance(responses, list):
-        return {
-            "response_list": ResponseList([r._response for r in responses]),
-            "py_result_list": [r._py_result for r in responses],
-        }
-    elif isinstance(responses, dict):
-        return {
-            "req_id_list": list(responses.keys()),
-            "response_list":
-            ResponseList([r._response for r in responses.values()]),
-            "py_result_list": [r._py_result for r in responses.values()],
-        }
-
-
-def restore_llm_responses_from_serialize_friendly_list(
-        responses: dict) -> list[LlmResponse]:
-    """
-    Restore a list of `LlmResponse` objects from a serialize-friendly format.
-    """
-    return [
-        LlmResponse(response, py_result) for response, py_result in zip(
-            responses["response_list"].responses, responses["py_result_list"])
-    ]
-
-
-def restore_llm_responses_from_serialize_friendly_dict(
-        responses: dict) -> dict[int, LlmResponse]:
-    """
-    Restore a dict of LlmResponse objects from a serialize-friendly format.
-    """
-    llm_responses = {}
-    for request_id, response, py_result in zip(
-            responses["req_id_list"], responses["response_list"].responses,
-            responses["py_result_list"]):
-        llm_responses[request_id] = LlmResponse(response, py_result)
-    return llm_responses
-=======
-
-    def deserialize(self):
-        self._result = tensorrt_llm.bindings.executor.deserialize_result(
-            self._result)
-
-
-@dataclass
-class LlmResponse:
-    request_id: int
-    error_msg: Optional[str] = None
-    result: Optional[LlmResult] = None
-    client_id: Optional[int] = None
-
-    def has_error(self):
-        return self.error_msg is not None
->>>>>>> 375dd0b9
 
 
 class LlmRequest(tensorrt_llm.bindings.internal.batch_manager.LlmRequest):
@@ -389,10 +303,7 @@
     def is_generation_only_request(self):
         return self.py_llm_request_type == LlmRequestType.LLMREQUEST_TYPE_GENERATION_ONLY
 
-<<<<<<< HEAD
     @nvtx_range("LlmRequest.create_response")
-=======
->>>>>>> 375dd0b9
     def create_response(
             self,
             use_fast_logits=False,

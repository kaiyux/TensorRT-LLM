--- conflicted
+++ resolved
@@ -17,18 +17,14 @@
 
 import torch
 
-<<<<<<< HEAD
 from tensorrt_llm._utils import (global_mpi_rank, is_trace_enabled, nvtx_range,
                                  trace_func)
 
-# isort: off
 from tensorrt_llm.bindings.executor import (
     DisServingRequestStats, FinishReason, InflightBatchingStats, IterationStats,
     KvCacheStats, RequestStage, RequestStats, RequestType, SpecDecodingStats,
     StaticBatchingStats, deserialize_responses, serialize_responses)
-# isort: on
-
-=======
+
 from tensorrt_llm._utils import (customized_gc_thresholds, global_mpi_rank,
                                  is_trace_enabled, nvtx_range, trace_func)
 from tensorrt_llm.bindings.executor import (DisServingRequestStats,
@@ -37,7 +33,6 @@
                                             RequestStage, RequestStats,
                                             RequestType, SpecDecodingStats,
                                             StaticBatchingStats)
->>>>>>> dd290635
 from tensorrt_llm.bindings.internal.batch_manager import (LlmRequestType,
                                                           ReqIdsSet)
 from tensorrt_llm.logger import logger
